--- conflicted
+++ resolved
@@ -25,10 +25,8 @@
 # macbook
 .DS_Store
 
-<<<<<<< HEAD
-# ignore generated code artifacts - they will be rebuilt by gradle as needed
-classes/ch/loway/oss/ari4java/generated/
-=======
 /bin/
 /build/
->>>>>>> 1da42ac6
+
+# ignore generated code artifacts - they will be rebuilt by gradle as needed
+classes/ch/loway/oss/ari4java/generated/